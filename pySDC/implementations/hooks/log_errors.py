--- conflicted
+++ resolved
@@ -47,13 +47,8 @@
             level=L.level_index,
             iter=step.status.iter,
             sweep=L.status.sweep,
-<<<<<<< HEAD
-            type=f"e_global_rel{suffix}",
-            value=abs((u_ref - L.uend / u_ref)),
-=======
             type=f'e_global_rel{suffix}',
             value=abs(u_ref - L.uend) / abs(u_ref),
->>>>>>> f05aed23
         )
 
     def log_local_error(self, step, level_number, suffix=""):
@@ -81,10 +76,6 @@
             level=L.level_index,
             iter=step.status.iter,
             sweep=L.status.sweep,
-<<<<<<< HEAD
-            type=f"e_local{suffix}",
-            value=abs(L.prob.u_exact(t=L.time + L.dt, u_init=L.u[0] * 1.0, t_init=L.time) - L.uend),
-=======
             type=f'e_local{suffix}',
             value=value,
         )
@@ -99,7 +90,6 @@
             step.status.iter,
             L.status.sweep,
             value,
->>>>>>> f05aed23
         )
 
 
@@ -204,11 +194,7 @@
                 level=L.level_index,
                 iter=step.status.iter,
                 sweep=L.status.sweep,
-<<<<<<< HEAD
-                type="e_global_rel_post_run",
-=======
                 type='e_global_rel_post_run',
->>>>>>> f05aed23
                 value=abs(u_num - u_ref) / abs(u_ref),
             )
 
