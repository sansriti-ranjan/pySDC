--- conflicted
+++ resolved
@@ -68,12 +68,6 @@
     dtype_f = imex_mesh
 
     def __init__(
-<<<<<<< HEAD
-        self, nvars, eps, radius, spectral, dw=0.0, L=1.0, init_type="circle", comm=None
-    ):
-        """
-        Initialization routine
-=======
         self,
         nvars=None,
         eps=0.04,
@@ -88,7 +82,6 @@
 
         if nvars is None:
             nvars = (128, 128)
->>>>>>> f05aed23
 
         if not (isinstance(nvars, tuple) and len(nvars) > 1):
             raise ProblemError("Need at least two dimensions")
