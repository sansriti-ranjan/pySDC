--- conflicted
+++ resolved
@@ -107,9 +107,6 @@
         me[1] = 0.0  # v2
         me[2] = 0.0  # p3
 
-<<<<<<< HEAD
-        if t > 0.0:
-=======
         if t > 0.:
             if u_init is not None:
                 if t_init is None:
@@ -118,17 +115,13 @@
                 me = u_init
             else:
                 t_init = 0.
->>>>>>> 5eacd07f
 
             def rhs(t, u):
                 f = self.eval_f(u, t)
                 return f.impl + f.expl  # evaluate only explicitly rather than IMEX
 
             tol = 100 * np.finfo(float).eps
-<<<<<<< HEAD
-            me[:] = solve_ivp(rhs, (0.0, t), me, rtol=tol, atol=tol).y[:, -1]
-=======
+            
             me[:] = solve_ivp(rhs, (t_init, t), me, rtol=tol, atol=tol).y[:, -1]
->>>>>>> 5eacd07f
 
         return me