--- conflicted
+++ resolved
@@ -2,19 +2,16 @@
 
 
 class CheckConvergence(ConvergenceController):
-<<<<<<< HEAD
-=======
-    '''
+    """
     Perform simple checks on convergence for SDC iterations.
 
     Iteration is terminated via one of two criteria:
      - Residual tolerance
      - Maximum number of iterations
-    '''
+    """
 
->>>>>>> 5eacd07f
     def setup(self, controller, params, description):
-        '''
+        """
         Define default parameters here
 
         Args:
@@ -24,7 +21,7 @@
 
         Returns:
             (dict): The updated params dictionary
-        '''
+        """
         return {'control_order': +200, **params}
 
     def check_iteration_status(self, controller, S):
