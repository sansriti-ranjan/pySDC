import matplotlib.pyplot as plt
import numpy as np

# import progressbar

from pySDC.core.Hooks import hooks


class particles_output(hooks):
    def __init__(self):
        """
        Initialization of particles output
        """
        super(particles_output, self).__init__()

        fig = plt.figure()
        self.ax = fig.add_subplot(111, projection="3d")
        self.ax.set_xlim3d([-20, 20])
        self.ax.set_ylim3d([-20, 20])
        self.ax.set_zlim3d([-20, 20])
        plt.ion()
        self.sframe = None

        self.bar_run = None

    def pre_run(self, step, level_number):
        """
        Overwrite default routine called before time-loop starts
        Args:
            step: the current step
            level_number: the current level number
        """
        super(particles_output, self).pre_run(step, level_number)

        # some abbreviations
        L = step.levels[level_number]

        # if hasattr(L.prob.params, 'Tend'):
        #     self.bar_run = progressbar.ProgressBar(max_value=L.prob.params.Tend)
        # else:
        #     self.bar_run = progressbar.ProgressBar(max_value=progressbar.UnknownLength)

        part = L.u[0]
        N = L.prob.params.nparts
        w = np.array([1, 1, -2])

        # compute (slowly..) the potential at u0
        fpot = np.zeros(N)
        for i in range(N):
            # inner loop, omit ith particle
            for j in range(0, i):
<<<<<<< HEAD
                dist2 = np.linalg.norm(part.pos[:, i] - part.pos[:, j], 2) ** 2 + L.prob.params.sig**2
                fpot[i] += part.q[j] / np.sqrt(dist2)
            for j in range(i + 1, N):
                dist2 = np.linalg.norm(part.pos[:, i] - part.pos[:, j], 2) ** 2 + L.prob.params.sig**2
=======
                dist2 = (
                    np.linalg.norm(part.pos[:, i] - part.pos[:, j], 2) ** 2 + L.prob.params.sig**2
                )
                fpot[i] += part.q[j] / np.sqrt(dist2)
            for j in range(i + 1, N):
                dist2 = (
                    np.linalg.norm(part.pos[:, i] - part.pos[:, j], 2) ** 2 + L.prob.params.sig**2
                )
>>>>>>> 5eacd07f
                fpot[i] += part.q[j] / np.sqrt(dist2)
            fpot[i] -= (
                L.prob.params.omega_E**2 * part.m[i] / part.q[i] / 2.0 * np.dot(w, part.pos[:, i] * part.pos[:, i])
            )

        # add up kinetic and potntial contributions to total energy
        epot = 0
        ekin = 0
        for n in range(N):
            epot += part.q[n] * fpot[n]
            ekin += part.m[n] / 2.0 * np.dot(part.vel[:, n], part.vel[:, n])

        self.add_to_stats(
            process=step.status.slot,
            time=L.time,
            level=L.level_index,
            iter=0,
            sweep=L.status.sweep,
<<<<<<< HEAD
            type='etot',
=======
            type="etot",
>>>>>>> 5eacd07f
            value=epot + ekin,
        )

    def post_step(self, step, level_number):
        """
        Default routine called after each iteration
        Args:
            step: the current step
            level_number: the current level number
        """

        super(particles_output, self).post_step(step, level_number)

        # some abbreviations
        L = step.levels[level_number]

        # self.bar_run.update(L.time)

        L.sweep.compute_end_point()
        part = L.uend
        N = L.prob.params.nparts
        w = np.array([1, 1, -2])

        # compute (slowly..) the potential at uend
        fpot = np.zeros(N)
        for i in range(N):
            # inner loop, omit ith particle
            for j in range(0, i):
<<<<<<< HEAD
                dist2 = np.linalg.norm(part.pos[:, i] - part.pos[:, j], 2) ** 2 + L.prob.params.sig**2
                fpot[i] += part.q[j] / np.sqrt(dist2)
            for j in range(i + 1, N):
                dist2 = np.linalg.norm(part.pos[:, i] - part.pos[:, j], 2) ** 2 + L.prob.params.sig**2
=======
                dist2 = (
                    np.linalg.norm(part.pos[:, i] - part.pos[:, j], 2) ** 2 + L.prob.params.sig**2
                )
                fpot[i] += part.q[j] / np.sqrt(dist2)
            for j in range(i + 1, N):
                dist2 = (
                    np.linalg.norm(part.pos[:, i] - part.pos[:, j], 2) ** 2 + L.prob.params.sig**2
                )
>>>>>>> 5eacd07f
                fpot[i] += part.q[j] / np.sqrt(dist2)
            fpot[i] -= (
                L.prob.params.omega_E**2 * part.m[i] / part.q[i] / 2.0 * np.dot(w, part.pos[:, i] * part.pos[:, i])
            )

        # add up kinetic and potntial contributions to total energy
        epot = 0
        ekin = 0
        for n in range(N):
            epot += part.q[n] * fpot[n]
            ekin += part.m[n] / 2.0 * np.dot(part.vel[:, n], part.vel[:, n])

        self.add_to_stats(
            process=step.status.slot,
            time=L.time,
            level=L.level_index,
            iter=step.status.iter,
            sweep=L.status.sweep,
<<<<<<< HEAD
            type='etot',
=======
            type="etot",
>>>>>>> 5eacd07f
            value=epot + ekin,
        )

        oldcol = self.sframe
        # # self.sframe = self.ax.scatter(L.uend.pos[0],L.uend.pos[1],L.uend.pos[2])
        self.sframe = self.ax.scatter(
            L.uend.pos[0::3], L.uend.pos[1::3], L.uend.pos[2::3]
        )
        # Remove old line collection before drawing
        if oldcol is not None:
            self.ax.collections.remove(oldcol)
        plt.pause(0.001)

        return None


class convergence_data(hooks):
    def __init__(self):

        super(convergence_data, self).__init__()

        self.storage = dict()

        self.values = [
            "position",
            "velocity",
            "position_exact",
            "velocity_exact",
            "pos_nodes",
            "vel_nodes",
            "pos_nodes_ex",
            "vel_nodes_ex",
        ]

        for ii, jj in enumerate(self.values):

            self.storage[jj] = dict()

    def post_step(self, step, level_number):
        """
        Default runtine called after each iteration
        Args:
            step: the current step
            level_number: the current level number
        """

        super(convergence_data, self).pre_run(step, level_number)

        # some abbreviations
        L = step.levels[level_number]

        # self.bar_run.update(L.time)

        L.sweep.compute_end_point()
        part = L.uend

        self.storage["position"][L.time] = part.pos
        self.storage["velocity"][L.time] = part.vel
        self.storage["position_exact"][L.time] = L.prob.u_exact(L.time + L.dt).pos
        self.storage["velocity_exact"][L.time] = L.prob.u_exact(L.time + L.dt).vel

        if L.time + L.dt >= L.prob.params.Tend:
            self.add_to_stats(
                process=step.status.slot,
                time=L.dt,
                level=L.level_index,
                iter=step.status.iter,
                sweep=L.status.sweep,
                type="error",
                value=self.storage,
            )

        return None<|MERGE_RESOLUTION|>--- conflicted
+++ resolved
@@ -49,21 +49,14 @@
         for i in range(N):
             # inner loop, omit ith particle
             for j in range(0, i):
-<<<<<<< HEAD
-                dist2 = np.linalg.norm(part.pos[:, i] - part.pos[:, j], 2) ** 2 + L.prob.params.sig**2
+                dist2 = (
+                    np.linalg.norm(part.pos[:, i] - part.pos[:, j], 2) ** 2 + L.prob.params.sig**2
+                )
                 fpot[i] += part.q[j] / np.sqrt(dist2)
             for j in range(i + 1, N):
-                dist2 = np.linalg.norm(part.pos[:, i] - part.pos[:, j], 2) ** 2 + L.prob.params.sig**2
-=======
-                dist2 = (
-                    np.linalg.norm(part.pos[:, i] - part.pos[:, j], 2) ** 2 + L.prob.params.sig**2
-                )
-                fpot[i] += part.q[j] / np.sqrt(dist2)
-            for j in range(i + 1, N):
-                dist2 = (
-                    np.linalg.norm(part.pos[:, i] - part.pos[:, j], 2) ** 2 + L.prob.params.sig**2
-                )
->>>>>>> 5eacd07f
+                dist2 = (
+                    np.linalg.norm(part.pos[:, i] - part.pos[:, j], 2) ** 2 + L.prob.params.sig**2
+                )
                 fpot[i] += part.q[j] / np.sqrt(dist2)
             fpot[i] -= (
                 L.prob.params.omega_E**2 * part.m[i] / part.q[i] / 2.0 * np.dot(w, part.pos[:, i] * part.pos[:, i])
@@ -82,11 +75,7 @@
             level=L.level_index,
             iter=0,
             sweep=L.status.sweep,
-<<<<<<< HEAD
-            type='etot',
-=======
             type="etot",
->>>>>>> 5eacd07f
             value=epot + ekin,
         )
 
@@ -115,21 +104,14 @@
         for i in range(N):
             # inner loop, omit ith particle
             for j in range(0, i):
-<<<<<<< HEAD
-                dist2 = np.linalg.norm(part.pos[:, i] - part.pos[:, j], 2) ** 2 + L.prob.params.sig**2
+                dist2 = (
+                    np.linalg.norm(part.pos[:, i] - part.pos[:, j], 2) ** 2 + L.prob.params.sig**2
+                )
                 fpot[i] += part.q[j] / np.sqrt(dist2)
             for j in range(i + 1, N):
-                dist2 = np.linalg.norm(part.pos[:, i] - part.pos[:, j], 2) ** 2 + L.prob.params.sig**2
-=======
-                dist2 = (
-                    np.linalg.norm(part.pos[:, i] - part.pos[:, j], 2) ** 2 + L.prob.params.sig**2
-                )
-                fpot[i] += part.q[j] / np.sqrt(dist2)
-            for j in range(i + 1, N):
-                dist2 = (
-                    np.linalg.norm(part.pos[:, i] - part.pos[:, j], 2) ** 2 + L.prob.params.sig**2
-                )
->>>>>>> 5eacd07f
+                dist2 = (
+                    np.linalg.norm(part.pos[:, i] - part.pos[:, j], 2) ** 2 + L.prob.params.sig**2
+                )
                 fpot[i] += part.q[j] / np.sqrt(dist2)
             fpot[i] -= (
                 L.prob.params.omega_E**2 * part.m[i] / part.q[i] / 2.0 * np.dot(w, part.pos[:, i] * part.pos[:, i])
@@ -148,11 +130,7 @@
             level=L.level_index,
             iter=step.status.iter,
             sweep=L.status.sweep,
-<<<<<<< HEAD
-            type='etot',
-=======
             type="etot",
->>>>>>> 5eacd07f
             value=epot + ekin,
         )
 
