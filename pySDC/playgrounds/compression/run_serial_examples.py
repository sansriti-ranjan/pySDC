--- conflicted
+++ resolved
@@ -46,10 +46,6 @@
     # initialize step parameters
     step_params = dict()
     step_params['maxiter'] = 50
-<<<<<<< HEAD
-    step_params['errtol'] = 1e-07
-=======
->>>>>>> 5eacd07f
 
     # initialize space transfer parameters
     space_transfer_params = dict()
@@ -115,10 +111,6 @@
     # initialize step parameters
     step_params = dict()
     step_params['maxiter'] = 50
-<<<<<<< HEAD
-    step_params['errtol'] = 1e-07
-=======
->>>>>>> 5eacd07f
 
     # initialize space transfer parameters
     space_transfer_params = dict()
@@ -177,14 +169,10 @@
     # initialize step parameters
     step_params = dict()
     step_params['maxiter'] = 50
-<<<<<<< HEAD
-    step_params['errtol'] = 1e-07
-=======
-
+    
     # setup the iteration estimator
     convergence_controllers = dict()
     convergence_controllers[CheckIterationEstimatorNonMPI] = {'errtol': 1e-7}
->>>>>>> 5eacd07f
 
     # initialize controller parameters
     controller_params = dict()
