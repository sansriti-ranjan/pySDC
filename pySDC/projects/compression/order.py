import numpy as np
import matplotlib.pyplot as plt

from pySDC.projects.Resilience.advection import run_advection

from pySDC.helpers.stats_helper import get_sorted
from pySDC.helpers.plot_helper import figsize_by_journal
from pySDC.implementations.hooks.log_errors import LogGlobalErrorPostRun

from pySDC.projects.compression.compression_convergence_controller import Compression

MACHINEPRECISION = 1e-8  # generous tolerance below which we ascribe errors to floating point rounding errors rather than compression
LOGGER_LEVEL = 30


def single_run(
    problem, description=None, thresh=1e-10, Tend=2e-1, useMPI=False, num_procs=1
):
    description = {} if description is None else description

    compressor_args = {}
    compressor_args["compressor_config"] = {"pressio:abs": thresh}

    if thresh > 0:
        description["convergence_controllers"] = {
            Compression: {"compressor_args": compressor_args}
        }

    controller_params = {
        "mssdc_jac": False,
        "logger_level": LOGGER_LEVEL,
    }

<<<<<<< HEAD
    error_hook = (
        error_hooks.LogGlobalErrorPostRunMPI
        if useMPI
        else error_hooks.LogGlobalErrorPostRun
    )

=======
>>>>>>> f05aed23
    stats, _, _ = problem(
        custom_description=description,
        hook_class=LogGlobalErrorPostRun,
        Tend=Tend,
        use_MPI=useMPI,
        num_procs=num_procs,
        custom_controller_params=controller_params,
    )

    if useMPI:
        from mpi4py import MPI

        comm = MPI.COMM_WORLD
    else:
        comm = None
    e = min([me[1] for me in get_sorted(stats, type="e_global_post_run", comm=comm)])
    return e


def multiple_runs(
    problem,
    values,
    expected_order,
    mode="dt",
    thresh=1e-10,
    useMPI=False,
    num_procs=1,
    **kwargs,
):
    errors = np.zeros_like(values)

    description = {
        "level_params": {},
        "problam_params": {},
        "step_params": {},
    }
    if mode == "dt":
        description["step_params"] = {"maxiter": expected_order}
    elif mode == "nvars":
        description["problem_params"] = {"order": expected_order}

    for i in range(len(values)):
        if mode == "dt":
            description["level_params"]["dt"] = values[i]
            Tend = values[i] * (5 if num_procs == 1 else 2 * num_procs)
        elif mode == "nvars":
            description["problem_params"]["nvars"] = values[i]
            Tend = 2e-1

        errors[i] = single_run(
            problem,
            description,
            thresh=thresh,
            Tend=Tend,
            useMPI=useMPI,
            num_procs=num_procs,
        )
    return values, errors


def get_order(values, errors, thresh=1e-16, expected_order=None):
    values = np.array(values)
    idx = np.argsort(values)
    local_orders = np.log(errors[idx][1:] / errors[idx][:-1]) / np.log(
        values[idx][1:] / values[idx][:-1]
    )
    order = np.mean(local_orders[errors[idx][1:] > max([thresh, MACHINEPRECISION])])
    if expected_order is not None:
        assert np.isclose(
            order, expected_order, atol=0.5
        ), f"Expected order {expected_order}, but got {order:.2f}!"
    return order


def plot_order(
    values, errors, ax, thresh=1e-16, color="black", expected_order=None, **kwargs
):
    values = np.array(values)
    order = get_order(values, errors, thresh=thresh, expected_order=expected_order)
    ax.scatter(values, errors, color=color, **kwargs)
    ax.loglog(
        values,
        errors[0] * (values / values[0]) ** order,
        color=color,
        label=f"p={order:.2f}",
        **kwargs,
    )


def plot_order_in_time(ax, thresh, useMPI=False, num_procs=1):
    problem = run_advection

    base_configs_dt = {
        "values": np.array([2.0 ** (-i) for i in [2, 3, 4, 5, 6, 7, 8, 9]]),
        "mode": "dt",
        "ax": ax,
        "thresh": thresh,
    }

    configs_dt = {}
    configs_dt[2] = {**base_configs_dt, "color": "black"}
    configs_dt[3] = {**base_configs_dt, "color": "magenta"}
    configs_dt[4] = {**base_configs_dt, "color": "teal"}
    configs_dt[5] = {**base_configs_dt, "color": "orange"}
    # configs_dt[6] = {**base_configs_dt, 'color': 'blue'}

    for key in configs_dt.keys():
        values, errors = multiple_runs(
            problem,
            expected_order=key,
            useMPI=useMPI,
            **configs_dt[key],
            num_procs=num_procs,
        )
        plot_order(
            values,
            errors,
            ax=configs_dt[key]["ax"],
            thresh=configs_dt[key]["thresh"] * 1e2,
            color=configs_dt[key]["color"],
            expected_order=key + 1,
        )
    base_configs_dt["ax"].set_xlabel(r"$\Delta t$")
    base_configs_dt["ax"].set_ylabel("local error")
    base_configs_dt["ax"].axhline(
        base_configs_dt["thresh"],
        color="grey",
        ls="--",
        label=rf"$\|\delta\|={{{thresh:.0e}}}$",
    )
    base_configs_dt["ax"].legend(frameon=False)


def order_in_time_different_error_bounds():
    fig, axs = plt.subplots(
        2,
        2,
        figsize=figsize_by_journal("Springer_Numerical_Algorithms", 1.0, 1.0),
        sharex=True,
        sharey=True,
    )
    threshs = [1e-6, 1e-8, 1e-10, 1e-12]

    for i in range(len(threshs)):
        ax = axs.flatten()[i]
        plot_order_in_time(ax, threshs[i])
        if i != 2:
            ax.set_ylabel("")
            ax.set_xlabel("")
    fig.suptitle("Order in time for advection problem")
    fig.tight_layout()
    fig.savefig("compression-order-time.pdf")


if __name__ == "__main__":
    order_in_time_different_error_bounds()

    # base_configs_nvars = {
    #    'values': [128, 256, 512, 1024],
    #    # 'values': np.array([2**(i) for i in [4, 5, 6, 7, 8, 9]]),
    #    'mode': 'nvars',
    # }

    # configs_nvars = {}
    # configs_nvars[2] = {**base_configs_nvars, 'color': 'black'}
    # configs_nvars[4] = {**base_configs_nvars, 'color': 'magenta'}

    # for key in configs_nvars.keys():
    #    values, errors = multiple_runs(problem, expected_order=key, **configs_nvars[key])
    #    plot_order(values, errors, axs[1], color=configs_nvars[key]['color'])

    plt.show()<|MERGE_RESOLUTION|>--- conflicted
+++ resolved
@@ -31,15 +31,6 @@
         "logger_level": LOGGER_LEVEL,
     }
 
-<<<<<<< HEAD
-    error_hook = (
-        error_hooks.LogGlobalErrorPostRunMPI
-        if useMPI
-        else error_hooks.LogGlobalErrorPostRun
-    )
-
-=======
->>>>>>> f05aed23
     stats, _, _ = problem(
         custom_description=description,
         hook_class=LogGlobalErrorPostRun,
